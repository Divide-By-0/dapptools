{-# Language CPP #-}
{-# Language TemplateHaskell #-}
{-# LANGUAGE TypeFamilies #-}
{-# LANGUAGE DataKinds #-}
{-# LANGUAGE DefaultSignatures #-}
{-# LANGUAGE FlexibleInstances #-}

module EVM.Types where

import Prelude hiding  (Word, LT, GT)

import Data.Aeson (FromJSON (..), (.:))

import System.Console.ANSI hiding (Dull)

#if MIN_VERSION_aeson(1, 0, 0)
import Data.Aeson (FromJSONKey (..), FromJSONKeyFunction (..))
import Data.Aeson
#endif

import Crypto.Hash
import Data.SBV hiding (Word)
import Data.Kind
import Data.Monoid ((<>))
import Data.Bifunctor (first)
import Data.Char
import Data.List (intercalate)
import Data.Bifunctor (bimap)
import Data.ByteString (ByteString)
import Data.ByteString.Base16 as BS16
import Data.ByteString.Builder (byteStringHex, toLazyByteString)
import Data.ByteString.Lazy (toStrict)
import Control.Monad.State.Strict (liftM)
import qualified Data.ByteString.Char8  as Char8
import Data.DoubleWord
import Data.DoubleWord.TH
import Data.Maybe (fromMaybe)
import Data.Word (Word8)
import Numeric (readHex, showHex)
import Options.Generic
import Control.Arrow ((>>>))

import qualified Data.ByteArray       as BA
import qualified Data.Aeson           as JSON
import qualified Data.Aeson.Types     as JSON
import qualified Data.ByteString      as BS
import qualified Data.Serialize.Get   as Cereal
import qualified Data.Text            as Text
import qualified Data.List            as List
import qualified Data.Text.Encoding   as Text
import qualified Text.Read

-- Some stuff for "generic programming", needed to create Word512
import Data.Data

-- We need a 512-bit word for doing ADDMOD and MULMOD with full precision.
mkUnpackedDoubleWord "Word512" ''Word256 "Int512" ''Int256 ''Word256
  [''Typeable, ''Data, ''Generic]


-- COLOR
cColor :: SGR -> String -> String
cColor sgr str =
  let
    c = setSGRCode [sgr]
    r = setSGRCode []
  in c ++ str ++ r

cKeyword :: String -> String
cKeyword = cColor (SetColor Foreground Vivid Magenta)

cVar :: String -> String
cVar = cColor (SetColor Foreground Vivid Yellow)

{-# SPECIALIZE num :: Word8 -> W256 #-}
num :: (Integral a, Num b) => a -> b
num = fromIntegral


data Word = C Whiff W256 --maybe to remove completely in the future

data Sniff
  = Oops String
  | Slice Whiff Whiff Sniff          -- offset size buffer
  | Write Sniff Word Word Word Sniff
  | WriteWord Whiff Whiff Sniff
  | Calldata -- TODO remove
  | SEmpty
  deriving Eq

instance Show Sniff where
  show = \case
    Oops s -> "Oops " ++ (show s)
    Slice w w' s -> "[ " ++ show w ++ ".." ++ show w' ++ " ]" ++ show s
    Write s w1 w2 w3 s2 -> d ["write", show s, show w1, show w2, show w3, show s2]
    WriteWord w w2 s ->  "[" ++ show w ++ " <- " ++ show w2 ++ "]" ++ show s
    Calldata -> "CALLDATA"
    SEmpty -> "SEmpty"
    where
      join = List.intercalate "\n"
      split s = Text.unpack <$> (Text.splitOn (Text.pack "\n") (Text.pack s))
      indent s = ((++) "  ") <$> s
      dc = (join . indent . split)
      d cs = "(\n" ++ (join (dc <$> cs)) ++ ")"


data Buffer
  = ConcreteBuffer Sniff ByteString
  | SymbolicBuffer Sniff [SWord 8]
  deriving Eq

newtype W256 = W256 Word256
  deriving
    ( Num, Integral, Real, Ord, Enum, Eq
    , Bits, FiniteBits, Bounded, Generic
    )

instance Show Word where
  show (C _ x) = show x

instance Read Word where
  readsPrec n s =
    case readsPrec n s of
<<<<<<< HEAD
      [(x, r)] -> [(C (Dull "read") x, r)]
      _ -> []

w256 :: W256 -> Word
w256 = C (Dull "w256")
=======
      [(x, r)] -> [(C (Literal x) x, r)]
      _ -> []

w256 :: W256 -> Word
w256 w = C (Literal w) w
>>>>>>> 052a242f

instance Bits Word where
  (C a x) .&. (C b y) = C (And a b) (x .&. y)
  (C a x) .|. (C b y) = C (Or  a b) (x .|. y)
  (C a x) `xor` (C b y) = C (Todo "xor" [a, b]) (x `xor` y)
  complement (C a x) = C (Neg a) (complement x)
  shiftL (C a x) i = C (SHL a (Literal $ fromIntegral i)) (shiftL x i)
  shiftR (C a x) i = C (SHR a (Literal $ fromIntegral i)) (shiftR x i)
  rotate (C a x) i = C (Todo "rotate " [a]) (rotate x i) -- unused.
  bitSize (C _ x) = bitSize x
  bitSizeMaybe (C _ x) = bitSizeMaybe x
  isSigned (C _ x) = isSigned x
  testBit (C _ x) i = testBit x i
  bit i = w256 (bit i)
  popCount (C _ x) = popCount x

instance FiniteBits Word where
  finiteBitSize (C _ x) = finiteBitSize x
  countLeadingZeros (C _ x) = countLeadingZeros x
  countTrailingZeros (C _ x) = countTrailingZeros x

instance Bounded Word where
  minBound = w256 minBound
  maxBound = w256 maxBound

instance Eq Word where
  (C _ x) == (C _ y) = x == y

instance Enum Word where
  toEnum i = w256 (toEnum i)
  fromEnum (C _ x) = fromEnum x

instance Integral Word where
  quotRem (C _ x) (C _ y) =
    let (a, b) = quotRem x y
    in (w256 a, w256 b)
  toInteger (C _ x) = toInteger x

instance Num Word where
  (C a x) + (C b y) = C (Add a b) (x + y)
  (C a x) * (C b y) = C (Mul a b) (x * y)
  abs (C a x) = C (Todo "abs" [a]) (abs x)
  signum (C a x) = C (Todo "signum" [a]) (signum x)
  fromInteger x = C (Literal (fromInteger x)) (fromInteger x)
  negate (C a x) = C (Sub (Literal 0) a) (negate x)

instance Real Word where
  toRational (C _ x) = toRational x

instance Ord Word where
  compare (C _ x) (C _ y) = compare x y

newtype ByteStringS = ByteStringS ByteString deriving (Eq)

instance Show ByteStringS where
  show (ByteStringS x) = ("0x" ++) . Text.unpack . fromBinary $ x
    where
      fromBinary =
        Text.decodeUtf8 . toStrict . toLazyByteString . byteStringHex

instance Read ByteStringS where
    readsPrec _ ('0':'x':x) = [bimap ByteStringS (Text.unpack . Text.decodeUtf8) bytes]
       where bytes = BS16.decode (Text.encodeUtf8 (Text.pack x))
    readsPrec _ _ = []

instance JSON.ToJSON ByteStringS where
  toJSON = JSON.String . Text.pack . show

-- | Symbolic words of 256 bits, possibly annotated with additional
--   "insightful" information
data SymWord = S Whiff (SWord 256)

instance Show SymWord where
<<<<<<< HEAD
  show s@(S w _) = case maybeLitWord s of
    Nothing -> case w of
      Dull s -> "<symbolic " ++ s ++ " >"
      whiff -> show whiff
    Just w'  -> show w'

=======
  show (S w _) = show w

var :: String -> SWord 256 -> SymWord
var name x = S (Var name x) x

>>>>>>> 052a242f
-- | Custom instances for SymWord, many of which have direct
-- analogues for concrete words defined in Concrete.hs
instance EqSymbolic SymWord where
  (.==) (S _ x) (S _ y) = x .== y

instance Num SymWord where
  (S a x) + (S b y) = S (Add a b) (x + y)
  (S a x) * (S b y) = S (Mul a b) (x * y)
<<<<<<< HEAD
  abs (S a x) = S (Dull "abs") (abs x)
  signum (S a x) = S (Sgn a) (signum x)
  fromInteger x = S (Literal (fromInteger x)) (fromInteger x)
  negate (S a x) = S (Sub (Literal (fromInteger 0)) a) (negate x)

instance Bits SymWord where
  (S a x) .&. (S b y) = S (And a b) (x .&. y)
  (S a x) .|. (S b y) = S (Or a b) (x .|. y)
--  (S a x) `xor` (S b y) = S (InfixBinOp "xor" a b) (x `xor` y)
  complement (S a x) = S (Cmp a) (complement x)
  shift (S a x) i = S (Sft a (Literal (num i))) (shift x i)
  rotate (S a x) i = S (Rot a i) (rotate x i)
=======
  abs (S a x) = S (Todo "abs" [a]) (abs x)
  signum (S a x) = S (Todo "signum" [a]) (signum x)
  fromInteger x = S (Literal (fromInteger x)) (fromInteger x)
  negate (S a x) = S (Neg a) (negate x)

instance Bits SymWord where
  (S a x) .&. (S b y) = S (And a b) (x .&. y)
  (S a x) .|. (S b y) = S (Or  a b) (x .|. y)
  (S a x) `xor` (S b y) = S (Todo "xor" [a, b]) (x `xor` y)
  complement (S a x) = S (Neg a) (complement x)
  shiftL (S a x) i = S (SHL a (Literal $ fromIntegral i)) (shiftL x i)
  shiftR (S a x) i = S (SHR a (Literal $ fromIntegral i)) (shiftR x i)
  rotate (S a x) i = S (Todo "rotate " [a]) (rotate x i) -- unused.
>>>>>>> 052a242f
  bitSize (S _ x) = bitSize x
  bitSizeMaybe (S _ x) = bitSizeMaybe x
  isSigned (S _ x) = isSigned x
  testBit (S _ x) i = testBit x i
<<<<<<< HEAD
  bit i = S (Bit (Literal (num i))) (bit i)
=======
  bit i = w256lit (bit i)
>>>>>>> 052a242f
  popCount (S _ x) = popCount x

-- sQuotRem and sDivMod are identical for SWord 256
-- prove $ \x y -> x `sQuotRem` (y :: SWord 256) .== x `sDivMod` y
-- Q.E.D.
instance SDivisible SymWord where
<<<<<<< HEAD
  sQuotRem (S w1 x) (S w2 y) = let (a, b) = x `sQuotRem` y
                             in (S (Div w1 w2) a, S (Dull "sQuotRem") b)
  sDivMod (S w1 x) (S w2 y) = let (a, b) = x `sDivMod` y
                             in (S (Div w1 w2) a, S (Mod w1 w2) b)

instance Mergeable SymWord where
  symbolicMerge a b (S wx x) (S _ y) = S wx (symbolicMerge a b x y)
  select xs (S _ x) b = let ys = fmap (\(S _ y) -> y) xs
                        in S (Dull "select") $ select ys x b

instance Bounded SymWord where
  minBound = S (Dull "minBound") minBound
  maxBound = S (Dull "maxBound") maxBound
=======
  sQuotRem (S x' x) (S y' y) = let (a, b) = x `sQuotRem` y
                               in (S (Div x' y') a, S (Mod x' y') b)
  sDivMod = sQuotRem

-- | Instead of supporting a Mergeable instance directly,
-- we use one which carries the Whiff around:
iteWhiff :: Whiff -> SBool -> SWord 256 -> SWord 256 -> SymWord
iteWhiff w b x y = S w (ite b x y)

instance Bounded SymWord where
  minBound = w256lit minBound
  maxBound = w256lit maxBound
>>>>>>> 052a242f

instance Eq SymWord where
  (S _ x) == (S _ y) = x == y

instance Enum SymWord where
<<<<<<< HEAD
  toEnum i = S (Dull "toEnum") (toEnum i)
  fromEnum (S _ x) = fromEnum x

instance OrdSymbolic SymWord where
  (.<) (S _ x) (S _ y) = (.<) x y

data EthEnv
   = Caller
   | Callvalue
   | Calldepth
   | Origin
   | Blockhash
   | Blocknumber
   | Difficulty
   | Chainid
   | Gaslimit
   | Coinbase
   | Timestamp
   | This
   | Nonce
  deriving Eq

instance Show EthEnv where
  show = \case
    Caller -> "CALLER"
    Callvalue -> "CALLVALUE"
    Calldepth -> "CALLDEPTH"
    Origin -> "ORIGIN"
    Blockhash -> "BLOCKHASH"
    Blocknumber -> "BLOCKNUMBER"
    Difficulty -> "DIFFICULTY"
    Chainid -> "CHAINID"
    Gaslimit -> "GASLIMIT"
    Coinbase -> "COINBASE"
    Timestamp -> "TIMESTAMP"
    This -> "THIS"
    Nonce -> "NONCE"

-- typed expressions
data Whiff =
  --booleans
  Dull String
  | And  Whiff Whiff
  | Or   Whiff Whiff
  | Impl Whiff Whiff
  | Eq   Whiff Whiff
  | NEq  Whiff Whiff
  | LT   Whiff Whiff   -- <
  | SLT  Whiff Whiff
  | SGT  Whiff Whiff
  | LEQ  Whiff Whiff
  | GEQ  Whiff Whiff
  | GT   Whiff Whiff   -- >
=======
  toEnum i = w256lit (toEnum i)
  fromEnum (S _ x) = fromEnum x

-- | This type can give insight into the provenance of a term
-- which is useful, both for the aesthetic purpose of printing
-- terms in a richer way, but also do optimizations on the AST
-- instead of letting the SMT solver do all the heavy lifting.
data Whiff =
  Todo String [Whiff]
  -- booleans / bits
  | And  Whiff Whiff
  | Or   Whiff Whiff
  | Eq   Whiff Whiff
  | LT   Whiff Whiff
  | GT   Whiff Whiff
  | SLT  Whiff Whiff
  | SGT  Whiff Whiff
  | IsZero Whiff
  | ITE Whiff Whiff Whiff
  -- bits
  | SHL Whiff Whiff
  | SHR Whiff Whiff
  | SAR Whiff Whiff

  -- integers
>>>>>>> 052a242f
  | Add  Whiff Whiff
  | Sub  Whiff Whiff
  | Mul  Whiff Whiff
  | Div  Whiff Whiff
  | Mod  Whiff Whiff
  | Exp  Whiff Whiff
  | Neg  Whiff
<<<<<<< HEAD
  | Sex  Whiff
  | Sgn  Whiff          -- signum
  | Cmp  Whiff          -- complement
  | Sft  Whiff Whiff    -- shift left
  | Sar  Whiff Whiff    -- shift right
  | Rot  Whiff Int      -- rotate
  | Bit  Whiff
  | FromKeccak Sniff
  -- | FromBuffer Whiff Buffer
  | FromBuff Whiff Sniff
  | FromStorage Whiff
  | Pointer1 String Whiff
  | Literal W256
  | IsZero Whiff
  | NonZero Whiff
  | Envv Whiff
  | Var String Int
  deriving Eq

instance Show Whiff where
  show = \case
    -- booleans
    Dull s -> "<symbolic " ++ s ++ " >"
    FromKeccak a -> "keccak(" ++ show a ++ ")"
    -- FromBuffer at' w -> show w ++ "[" ++ show at' ++ "]"
    IsZero w -> "isZero( " ++ show w ++ " )"
    NonZero w -> "nonZero( " ++ show w ++ " )"
    Bit a  -> "bit " ++ (show a)
    Or a b -> print2 "or" a b
    Eq a b -> print2 "==" a b
    LT a b -> print2 "<" a b
    SLT a b-> print2 "s<" a b
    SGT a b-> print2 "s>" a b
    GT a b -> print2 ">" a b
    LEQ a b -> print2 "<=" a b
    GEQ a b -> print2 ">=" a b
    And a b -> print2 "and" a b
    NEq a b -> print2 "=/=" a b
    Neg a -> "(not " <> show a <> ")"
    Impl a b -> print2 "=>" a b

    -- integers
    Add a b -> print2 "+" a b
    Sub a b -> print2 "-" a b
    Mul a b -> print2 "*" a b
    Div a b -> print2 "/" a b
    Mod a b -> print2 "%" a b
    Exp a b -> print2 "^" a b
    Literal a -> show a
    Envv a -> show a
    Sgn a   -> "sgn(" ++ (show a) ++ ")"
    Sex a   -> "signextend(" ++ (show a) ++ ")"
    Cmp a   -> "~" ++ (show a)
    Sar a i -> print2 ">sar>" a (show i)
    Sft a i -> print2 "<<" a (show i)
    Rot a i -> "rot(" ++ (show a) ++ ", " ++ show i ++ ")"
    FromStorage a -> "&" ++ (show a)
    Pointer1 name a -> "*" ++ (cVar name) ++ "[" ++ (show a) ++ "]"
    FromBuff w s -> "[" ++ (show w) ++ "]" ++ (show s)
    Var a i -> a ++ ":" ++ show i
   where
     print2 sym a b = printf ("( %s " ++ sym ++ " %s )") (show a) (show b)

=======
  | FromKeccak Buffer
  | FromBytes Buffer
  | FromStorage Whiff (SArray (WordN 256) (WordN 256))
  | Literal W256
  | Var String (SWord 256)

instance Show Whiff where
  show w =
    let
      infix' s x y = show x ++ s ++ show y
    in case w of
      Todo s args -> s ++ "(" ++ (intercalate "," (show <$> args)) ++ ")"
      And x y     -> infix' " and " x y
      Or x y      -> infix' " or " x y
      ITE b x y  -> "if " ++ show b ++ " then " ++ show x ++ " else " ++ show y
      Eq x y      -> infix' " == " x y
      LT x y      -> infix' " < " x y
      GT x y      -> infix' " > " x y
      SLT x y     -> infix' " s< " x y
      SGT x y     -> infix' " s> " x y
      IsZero x    -> "IsZero(" ++ show x ++ ")"
      SHL x y     -> infix' " << " x y
      SHR x y     -> infix' " << " x y
      SAR x y     -> infix' " a<< " x y
      Add x y     -> infix' " + " x y
      Sub x y     -> infix' " - " x y
      Mul x y     -> infix' " * " x y
      Div x y     -> infix' " / " x y
      Mod x y     -> infix' " % " x y
      Exp x y     -> infix' " ** " x y
      Neg x       -> "not " ++ show x
      Var v _     -> v
      FromKeccak buf -> "keccak(" ++ show buf ++ ")"
      Literal x -> show x
      FromBytes buf -> "FromBuffer " ++ show buf
      FromStorage l _ -> "SLOAD(" ++ show l ++ ")"
>>>>>>> 052a242f

newtype Addr = Addr { addressWord160 :: Word160 }
  deriving (Num, Integral, Real, Ord, Enum, Eq, Bits, Generic)

newtype SAddr = SAddr { saddressWord160 :: SWord 160 }
  deriving (Num)

-- | Capture the correspondence between sized and fixed-sized BVs
-- (This is blatant copypasta of `FromSized` from sbv, which just
-- happens to be defined up to 64 bits)
type family FromSizzle (t :: Type) :: Type where
   FromSizzle (WordN 256) = W256
   FromSizzle (WordN 160) = Addr

-- | Conversion from a sized BV to a fixed-sized bit-vector.
class FromSizzleBV a where
   -- | Convert a sized bit-vector to the corresponding fixed-sized bit-vector,
   -- for instance 'SWord 16' to 'SWord16'. See also 'toSized'.
   fromSizzle :: a -> FromSizzle a

   default fromSizzle :: (Num (FromSizzle a), Integral a) => a -> FromSizzle a
   fromSizzle = fromIntegral


maybeLitWord :: SymWord -> Maybe Word
maybeLitWord (S whiff a) = fmap (C whiff . fromSizzle) (unliteral a)

-- | convert between (WordN 256) and Word256
type family ToSizzle (t :: Type) :: Type where
    ToSizzle W256 = (WordN 256)
    ToSizzle Addr = (WordN 160)

-- | Conversion from a fixed-sized BV to a sized bit-vector.
class ToSizzleBV a where
   -- | Convert a fixed-sized bit-vector to the corresponding sized bit-vector,
   toSizzle :: a -> ToSizzle a

   default toSizzle :: (Num (ToSizzle a), Integral a) => (a -> ToSizzle a)
   toSizzle = fromIntegral


instance (ToSizzleBV W256)
instance (FromSizzleBV (WordN 256))
instance (ToSizzleBV Addr)
instance (FromSizzleBV (WordN 160))

w256lit :: W256 -> SymWord
w256lit x = S (Literal x) $ literal $ toSizzle x

litBytes :: ByteString -> [SWord 8]
litBytes bs = fmap (toSized . literal) (BS.unpack bs)

-- | Operations over buffers (concrete or symbolic)

-- | A buffer is a list of bytes. For concrete execution, this is simply `ByteString`.
-- In symbolic settings, it is a list of symbolic bitvectors of size 8.
instance Show Buffer where
  show (ConcreteBuffer w b) = show w
  show (SymbolicBuffer w b) = show w


instance Semigroup Buffer where
  ConcreteBuffer _ a <> ConcreteBuffer _ b = ConcreteBuffer (Oops "C<>C") (a <> b)
  ConcreteBuffer _ a <> SymbolicBuffer _ b = SymbolicBuffer (Oops "C<>S") (litBytes a <> b)
  SymbolicBuffer _ a <> ConcreteBuffer _ b = SymbolicBuffer (Oops "S<>C") (a <> litBytes b)
  SymbolicBuffer _ a <> SymbolicBuffer _ b = SymbolicBuffer (Oops "S<>S") (a <> b)

instance Monoid Buffer where
  mempty = ConcreteBuffer SEmpty mempty

instance EqSymbolic Buffer where
  ConcreteBuffer _ a .== ConcreteBuffer _ b = literal (a == b)
  ConcreteBuffer _ a .== SymbolicBuffer _ b = litBytes a .== b
  SymbolicBuffer _ a .== ConcreteBuffer _ b = a .== litBytes b
  SymbolicBuffer _ a .== SymbolicBuffer _ b = a .== b


instance Read W256 where
  readsPrec _ "0x" = [(0, "")]
  readsPrec n s = first W256 <$> readsPrec n s

instance Show W256 where
  showsPrec _ s = ("0x" ++) . showHex s

instance JSON.ToJSON W256 where
  toJSON = JSON.String . Text.pack . show

instance JSON.ToJSON Word where
  toJSON (C _ x) = toJSON x

instance Read Addr where
  readsPrec _ ('0':'x':s) = readHex s
  readsPrec _ s = readHex s

instance Show Addr where
  showsPrec _ addr next =
    let hex = showHex addr next
        str = replicate (40 - length hex) '0' ++ hex
    in "0x" ++ toChecksumAddress str

instance Show SAddr where
  show (SAddr a) = case unliteral a of
    Nothing -> "<symbolic addr>"
    Just c -> show $ fromSizzle c

-- https://eips.ethereum.org/EIPS/eip-55
toChecksumAddress :: String -> String
toChecksumAddress addr = zipWith transform nibbles addr
  where
    nibbles = unpackNibbles . BS.take 20 $ keccakBytes (Char8.pack addr)
    transform nibble = if nibble >= 8 then toUpper else id

strip0x :: ByteString -> ByteString
strip0x bs = if "0x" `Char8.isPrefixOf` bs then Char8.drop 2 bs else bs

instance FromJSON W256 where
  parseJSON v = do
    s <- Text.unpack <$> parseJSON v
    case reads s of
      [(x, "")]  -> return x
      _          -> fail $ "invalid hex word (" ++ s ++ ")"

instance FromJSON Addr where
  parseJSON v = do
    s <- Text.unpack <$> parseJSON v
    case reads s of
      [(x, "")] -> return x
      _         -> fail $ "invalid address (" ++ s ++ ")"

#if MIN_VERSION_aeson(1, 0, 0)

instance FromJSONKey W256 where
  fromJSONKey = FromJSONKeyTextParser $ \s ->
    case reads (Text.unpack s) of
      [(x, "")]  -> return x
      _          -> fail $ "invalid word (" ++ Text.unpack s ++ ")"

instance FromJSONKey Addr where
  fromJSONKey = FromJSONKeyTextParser $ \s ->
    case reads (Text.unpack s) of
      [(x, "")] -> return x
      _         -> fail $ "invalid word (" ++ Text.unpack s ++ ")"

#endif

instance ParseField W256
instance ParseFields W256
instance ParseRecord W256 where
  parseRecord = fmap getOnly parseRecord

instance ParseField Addr
instance ParseFields Addr
instance ParseRecord Addr where
  parseRecord = fmap getOnly parseRecord

hexByteString :: String -> ByteString -> ByteString
hexByteString msg bs =
  case BS16.decode bs of
    (x, "") -> x
    _ -> error ("invalid hex bytestring for " ++ msg)

hexText :: Text -> ByteString
hexText t =
  case BS16.decode (Text.encodeUtf8 (Text.drop 2 t)) of
    (x, "") -> x
    _ -> error ("invalid hex bytestring " ++ show t)

readN :: Integral a => String -> a
readN s = fromIntegral (read s :: Integer)

readNull :: Read a => a -> String -> a
readNull x = fromMaybe x . Text.Read.readMaybe

wordField :: JSON.Object -> Text -> JSON.Parser W256
wordField x f = ((readNull 0) . Text.unpack)
                  <$> (x .: f)

addrField :: JSON.Object -> Text -> JSON.Parser Addr
addrField x f = (read . Text.unpack) <$> (x .: f)

addrFieldMaybe :: JSON.Object -> Text -> JSON.Parser (Maybe Addr)
addrFieldMaybe x f = (Text.Read.readMaybe . Text.unpack) <$> (x .: f)

dataField :: JSON.Object -> Text -> JSON.Parser ByteString
dataField x f = hexText <$> (x .: f)

toWord512 :: W256 -> Word512
toWord512 (W256 x) = fromHiAndLo 0 x

fromWord512 :: Word512 -> W256
fromWord512 x = W256 (loWord x)

padLeft :: Int -> ByteString -> ByteString
padLeft n xs = BS.replicate (n - BS.length xs) 0 <> xs

padRight :: Int -> ByteString -> ByteString
padRight n xs = xs <> BS.replicate (n - BS.length xs) 0

-- | Right padding  / truncating
truncpad :: Int -> [SWord 8] -> [SWord 8]
truncpad n xs = if m > n then take n xs
                else mappend xs (replicate (n - m) 0)
  where m = length xs

padLeft' :: (Num a) => Int -> [a] -> [a]
padLeft' n xs = replicate (n - length xs) 0 <> xs

word256 :: ByteString -> Word256
word256 xs = case Cereal.runGet m (padLeft 32 xs) of
               Left _ -> error "internal error"
               Right x -> x
  where
    m = do a <- Cereal.getWord64be
           b <- Cereal.getWord64be
           c <- Cereal.getWord64be
           d <- Cereal.getWord64be
           return $ fromHiAndLo (fromHiAndLo a b) (fromHiAndLo c d)

word :: ByteString -> W256
word = W256 . word256

byteAt :: (Bits a, Bits b, Integral a, Num b) => a -> Int -> b
byteAt x j = num (x `shiftR` (j * 8)) .&. 0xff

fromBE :: (Integral a) => ByteString -> a
fromBE xs = if xs == mempty then 0
  else 256 * fromBE (BS.init xs)
       + (num $ BS.last xs)

asBE :: (Integral a) => a -> ByteString
asBE 0 = mempty
asBE x = asBE (x `div` 256)
  <> BS.pack [num $ x `mod` 256]

word256Bytes :: W256 -> ByteString
word256Bytes x = BS.pack [byteAt x (31 - i) | i <- [0..31]]

word160Bytes :: Addr -> ByteString
word160Bytes x = BS.pack [byteAt (addressWord160 x) (19 - i) | i <- [0..19]]

newtype Nibble = Nibble Word8
  deriving ( Num, Integral, Real, Ord, Enum, Eq
    , Bits, FiniteBits, Bounded, Generic)

instance Show Nibble where
  show = (:[]) . intToDigit . num

--Get first and second Nibble from byte
hi, lo :: Word8 -> Nibble
hi b = Nibble $ b `shiftR` 4
lo b = Nibble $ b .&. 0x0f

toByte :: Nibble -> Nibble -> Word8
toByte  (Nibble high) (Nibble low) = high `shift` 4 .|. low

unpackNibbles :: ByteString -> [Nibble]
unpackNibbles bs = BS.unpack bs >>= unpackByte
  where unpackByte b = [hi b, lo b]

--Well-defined for even length lists only (plz dependent types)
packNibbles :: [Nibble] -> ByteString
packNibbles [] = mempty
packNibbles (n1:n2:ns) = BS.singleton (toByte n1 n2) <> packNibbles ns
packNibbles _ = error "can't pack odd number of nibbles"

-- Keccak hashing

keccakBytes :: ByteString -> ByteString
keccakBytes =
  (hash :: ByteString -> Digest Keccak_256)
    >>> BA.unpack
    >>> BS.pack

word32 :: [Word8] -> Word32
word32 xs = sum [ fromIntegral x `shiftL` (8*n)
                | (n, x) <- zip [0..] (reverse xs) ]

keccak :: ByteString -> W256
keccak =
  keccakBytes
    >>> BS.take 32
    >>> word

abiKeccak :: ByteString -> Word32
abiKeccak =
  keccakBytes
    >>> BS.take 4
    >>> BS.unpack
    >>> word32


concatMapM :: Monad m => (a -> m [b]) -> [a] -> m [b]
concatMapM f xs = liftM concat (mapM f xs)<|MERGE_RESOLUTION|>--- conflicted
+++ resolved
@@ -11,7 +11,7 @@
 
 import Data.Aeson (FromJSON (..), (.:))
 
-import System.Console.ANSI hiding (Dull)
+import System.Console.ANSI
 
 #if MIN_VERSION_aeson(1, 0, 0)
 import Data.Aeson (FromJSONKey (..), FromJSONKeyFunction (..))
@@ -121,19 +121,11 @@
 instance Read Word where
   readsPrec n s =
     case readsPrec n s of
-<<<<<<< HEAD
-      [(x, r)] -> [(C (Dull "read") x, r)]
-      _ -> []
-
-w256 :: W256 -> Word
-w256 = C (Dull "w256")
-=======
       [(x, r)] -> [(C (Literal x) x, r)]
       _ -> []
 
 w256 :: W256 -> Word
 w256 w = C (Literal w) w
->>>>>>> 052a242f
 
 instance Bits Word where
   (C a x) .&. (C b y) = C (And a b) (x .&. y)
@@ -207,20 +199,12 @@
 data SymWord = S Whiff (SWord 256)
 
 instance Show SymWord where
-<<<<<<< HEAD
-  show s@(S w _) = case maybeLitWord s of
-    Nothing -> case w of
-      Dull s -> "<symbolic " ++ s ++ " >"
-      whiff -> show whiff
-    Just w'  -> show w'
-
-=======
-  show (S w _) = show w
+  show s@(S w _) = show w
 
 var :: String -> SWord 256 -> SymWord
-var name x = S (Var name x) x
-
->>>>>>> 052a242f
+var name x = S (Var name 0) x
+-- TODO
+
 -- | Custom instances for SymWord, many of which have direct
 -- analogues for concrete words defined in Concrete.hs
 instance EqSymbolic SymWord where
@@ -229,20 +213,6 @@
 instance Num SymWord where
   (S a x) + (S b y) = S (Add a b) (x + y)
   (S a x) * (S b y) = S (Mul a b) (x * y)
-<<<<<<< HEAD
-  abs (S a x) = S (Dull "abs") (abs x)
-  signum (S a x) = S (Sgn a) (signum x)
-  fromInteger x = S (Literal (fromInteger x)) (fromInteger x)
-  negate (S a x) = S (Sub (Literal (fromInteger 0)) a) (negate x)
-
-instance Bits SymWord where
-  (S a x) .&. (S b y) = S (And a b) (x .&. y)
-  (S a x) .|. (S b y) = S (Or a b) (x .|. y)
---  (S a x) `xor` (S b y) = S (InfixBinOp "xor" a b) (x `xor` y)
-  complement (S a x) = S (Cmp a) (complement x)
-  shift (S a x) i = S (Sft a (Literal (num i))) (shift x i)
-  rotate (S a x) i = S (Rot a i) (rotate x i)
-=======
   abs (S a x) = S (Todo "abs" [a]) (abs x)
   signum (S a x) = S (Todo "signum" [a]) (signum x)
   fromInteger x = S (Literal (fromInteger x)) (fromInteger x)
@@ -256,37 +226,17 @@
   shiftL (S a x) i = S (SHL a (Literal $ fromIntegral i)) (shiftL x i)
   shiftR (S a x) i = S (SHR a (Literal $ fromIntegral i)) (shiftR x i)
   rotate (S a x) i = S (Todo "rotate " [a]) (rotate x i) -- unused.
->>>>>>> 052a242f
   bitSize (S _ x) = bitSize x
   bitSizeMaybe (S _ x) = bitSizeMaybe x
   isSigned (S _ x) = isSigned x
   testBit (S _ x) i = testBit x i
-<<<<<<< HEAD
   bit i = S (Bit (Literal (num i))) (bit i)
-=======
-  bit i = w256lit (bit i)
->>>>>>> 052a242f
   popCount (S _ x) = popCount x
 
 -- sQuotRem and sDivMod are identical for SWord 256
 -- prove $ \x y -> x `sQuotRem` (y :: SWord 256) .== x `sDivMod` y
 -- Q.E.D.
 instance SDivisible SymWord where
-<<<<<<< HEAD
-  sQuotRem (S w1 x) (S w2 y) = let (a, b) = x `sQuotRem` y
-                             in (S (Div w1 w2) a, S (Dull "sQuotRem") b)
-  sDivMod (S w1 x) (S w2 y) = let (a, b) = x `sDivMod` y
-                             in (S (Div w1 w2) a, S (Mod w1 w2) b)
-
-instance Mergeable SymWord where
-  symbolicMerge a b (S wx x) (S _ y) = S wx (symbolicMerge a b x y)
-  select xs (S _ x) b = let ys = fmap (\(S _ y) -> y) xs
-                        in S (Dull "select") $ select ys x b
-
-instance Bounded SymWord where
-  minBound = S (Dull "minBound") minBound
-  maxBound = S (Dull "maxBound") maxBound
-=======
   sQuotRem (S x' x) (S y' y) = let (a, b) = x `sQuotRem` y
                                in (S (Div x' y') a, S (Mod x' y') b)
   sDivMod = sQuotRem
@@ -297,20 +247,16 @@
 iteWhiff w b x y = S w (ite b x y)
 
 instance Bounded SymWord where
-  minBound = w256lit minBound
-  maxBound = w256lit maxBound
->>>>>>> 052a242f
+  minBound = S (Todo "minBound" []) minBound
+  maxBound = S (Todo "maxBound" []) maxBound
 
 instance Eq SymWord where
   (S _ x) == (S _ y) = x == y
 
 instance Enum SymWord where
-<<<<<<< HEAD
-  toEnum i = S (Dull "toEnum") (toEnum i)
+  toEnum i = S (Todo "toEnum" []) (toEnum i)
   fromEnum (S _ x) = fromEnum x
 
-instance OrdSymbolic SymWord where
-  (.<) (S _ x) (S _ y) = (.<) x y
 
 data EthEnv
    = Caller
@@ -344,34 +290,17 @@
     This -> "THIS"
     Nonce -> "NONCE"
 
--- typed expressions
-data Whiff =
-  --booleans
-  Dull String
-  | And  Whiff Whiff
-  | Or   Whiff Whiff
-  | Impl Whiff Whiff
-  | Eq   Whiff Whiff
-  | NEq  Whiff Whiff
-  | LT   Whiff Whiff   -- <
-  | SLT  Whiff Whiff
-  | SGT  Whiff Whiff
-  | LEQ  Whiff Whiff
-  | GEQ  Whiff Whiff
-  | GT   Whiff Whiff   -- >
-=======
-  toEnum i = w256lit (toEnum i)
-  fromEnum (S _ x) = fromEnum x
-
 -- | This type can give insight into the provenance of a term
 -- which is useful, both for the aesthetic purpose of printing
 -- terms in a richer way, but also do optimizations on the AST
 -- instead of letting the SMT solver do all the heavy lifting.
 data Whiff =
   Todo String [Whiff]
-  -- booleans / bits
+
+  --booleans
   | And  Whiff Whiff
   | Or   Whiff Whiff
+  | Impl Whiff Whiff
   | Eq   Whiff Whiff
   | LT   Whiff Whiff
   | GT   Whiff Whiff
@@ -379,13 +308,13 @@
   | SGT  Whiff Whiff
   | IsZero Whiff
   | ITE Whiff Whiff Whiff
+
   -- bits
   | SHL Whiff Whiff
   | SHR Whiff Whiff
   | SAR Whiff Whiff
 
   -- integers
->>>>>>> 052a242f
   | Add  Whiff Whiff
   | Sub  Whiff Whiff
   | Mul  Whiff Whiff
@@ -393,76 +322,23 @@
   | Mod  Whiff Whiff
   | Exp  Whiff Whiff
   | Neg  Whiff
-<<<<<<< HEAD
+
   | Sex  Whiff
   | Sgn  Whiff          -- signum
   | Cmp  Whiff          -- complement
   | Sft  Whiff Whiff    -- shift left
   | Sar  Whiff Whiff    -- shift right
-  | Rot  Whiff Int      -- rotate
   | Bit  Whiff
   | FromKeccak Sniff
   -- | FromBuffer Whiff Buffer
   | FromBuff Whiff Sniff
-  | FromStorage Whiff
+  | FromStorage Whiff Sniff
   | Pointer1 String Whiff
   | Literal W256
-  | IsZero Whiff
-  | NonZero Whiff
   | Envv Whiff
   | Var String Int
   deriving Eq
 
-instance Show Whiff where
-  show = \case
-    -- booleans
-    Dull s -> "<symbolic " ++ s ++ " >"
-    FromKeccak a -> "keccak(" ++ show a ++ ")"
-    -- FromBuffer at' w -> show w ++ "[" ++ show at' ++ "]"
-    IsZero w -> "isZero( " ++ show w ++ " )"
-    NonZero w -> "nonZero( " ++ show w ++ " )"
-    Bit a  -> "bit " ++ (show a)
-    Or a b -> print2 "or" a b
-    Eq a b -> print2 "==" a b
-    LT a b -> print2 "<" a b
-    SLT a b-> print2 "s<" a b
-    SGT a b-> print2 "s>" a b
-    GT a b -> print2 ">" a b
-    LEQ a b -> print2 "<=" a b
-    GEQ a b -> print2 ">=" a b
-    And a b -> print2 "and" a b
-    NEq a b -> print2 "=/=" a b
-    Neg a -> "(not " <> show a <> ")"
-    Impl a b -> print2 "=>" a b
-
-    -- integers
-    Add a b -> print2 "+" a b
-    Sub a b -> print2 "-" a b
-    Mul a b -> print2 "*" a b
-    Div a b -> print2 "/" a b
-    Mod a b -> print2 "%" a b
-    Exp a b -> print2 "^" a b
-    Literal a -> show a
-    Envv a -> show a
-    Sgn a   -> "sgn(" ++ (show a) ++ ")"
-    Sex a   -> "signextend(" ++ (show a) ++ ")"
-    Cmp a   -> "~" ++ (show a)
-    Sar a i -> print2 ">sar>" a (show i)
-    Sft a i -> print2 "<<" a (show i)
-    Rot a i -> "rot(" ++ (show a) ++ ", " ++ show i ++ ")"
-    FromStorage a -> "&" ++ (show a)
-    Pointer1 name a -> "*" ++ (cVar name) ++ "[" ++ (show a) ++ "]"
-    FromBuff w s -> "[" ++ (show w) ++ "]" ++ (show s)
-    Var a i -> a ++ ":" ++ show i
-   where
-     print2 sym a b = printf ("( %s " ++ sym ++ " %s )") (show a) (show b)
-
-=======
-  | FromKeccak Buffer
-  | FromBytes Buffer
-  | FromStorage Whiff (SArray (WordN 256) (WordN 256))
-  | Literal W256
-  | Var String (SWord 256)
 
 instance Show Whiff where
   show w =
@@ -488,13 +364,19 @@
       Div x y     -> infix' " / " x y
       Mod x y     -> infix' " % " x y
       Exp x y     -> infix' " ** " x y
+      Bit a  -> "bit " ++ (show a)
+      Impl a b    -> infix' " => " a b
+      Sgn a   -> "sgn(" ++ (show a) ++ ")"
+      Sex a   -> "signextend(" ++ (show a) ++ ")"
+      Cmp a   -> "~" ++ (show a)
       Neg x       -> "not " ++ show x
       Var v _     -> v
       FromKeccak buf -> "keccak(" ++ show buf ++ ")"
       Literal x -> show x
-      FromBytes buf -> "FromBuffer " ++ show buf
       FromStorage l _ -> "SLOAD(" ++ show l ++ ")"
->>>>>>> 052a242f
+      Pointer1 name a -> "*" ++ (cVar name) ++ "[" ++ (show a) ++ "]"
+      FromBuff w s -> "[" ++ (show w) ++ "]" ++ (show s)
+
 
 newtype Addr = Addr { addressWord160 :: Word160 }
   deriving (Num, Integral, Real, Ord, Enum, Eq, Bits, Generic)
