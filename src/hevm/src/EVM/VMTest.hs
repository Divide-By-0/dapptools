--- conflicted
+++ resolved
@@ -286,12 +286,8 @@
                       else maybe (EVM.RuntimeCode mempty) (view contractcode) toCode
             cd = if isCreate
                  then (mempty, 0)
-<<<<<<< HEAD
-                 else (ConcreteBuffer (Oops "fromBlockchainCase") $ txData tx, literal . num . BS.length $ txData tx)
-=======
                  else let l = num . BS.length $ txData tx
-                      in (ConcreteBuffer $ txData tx, litWord l)
->>>>>>> 052a242f
+                      in (ConcreteBuffer (Oops "fromBlockchainCase") $ txData tx, litWord l)
 
 
 validateTx :: Transaction -> Map Addr EVM.Contract -> Maybe ()
